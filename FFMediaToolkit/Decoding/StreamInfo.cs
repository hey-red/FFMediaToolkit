﻿namespace FFMediaToolkit.Decoding
{
    using System;
    using System.Collections.ObjectModel;
    using System.Drawing;
    using FFMediaToolkit.Common;
    using FFMediaToolkit.Decoding.Internal;
    using FFMediaToolkit.Helpers;
    using FFmpeg.AutoGen;

    /// <summary>
    /// Represents generic informations about the stream, specialized by subclasses for specific
    /// kinds of streams.
    /// </summary>
    public class StreamInfo
    {
        /// <summary>
        /// Initializes a new instance of the <see cref="StreamInfo"/> class.
        /// </summary>
        /// <param name="stream">A generic stream.</param>
        /// <param name="container">The input container.</param>
        internal unsafe StreamInfo(AVStream* stream, InputContainer container)
        {
            var codec = stream->codec;
            Metadata = new ReadOnlyDictionary<string, string>(FFDictionary.ToDictionary(stream->metadata));
            CodecName = ffmpeg.avcodec_get_name(codec->codec_id);
            CodecId = codec->codec_id.FormatEnum(12);
            Index = stream->index;
            IsInterlaced = codec->field_order != AVFieldOrder.AV_FIELD_PROGRESSIVE &&
                           codec->field_order != AVFieldOrder.AV_FIELD_UNKNOWN;
            TimeBase = stream->time_base;
<<<<<<< HEAD
            Duration = stream->duration >= 0
                ? stream->duration.ToTimeSpan(stream->time_base)
                : TimeSpan.FromTicks(container.Pointer->duration * 10);
=======
            RealFrameRate = stream->r_frame_rate;
            AvgFrameRate = stream->avg_frame_rate.ToDouble();
            IsVariableFrameRate = RealFrameRate.ToDouble() != AvgFrameRate;

            if (stream->duration >= 0)
            {
                Duration = stream->duration.ToTimeSpan(stream->time_base);
                DurationRaw = stream->duration;
            }
            else
            {
                Duration = TimeSpan.FromTicks(container.Pointer->duration * 10);
                DurationRaw = Duration.ToTimestamp(TimeBase);
            }

>>>>>>> fd90d2d5
            var start = stream->start_time.ToTimeSpan(stream->time_base);
            StartTime = start == TimeSpan.MinValue ? TimeSpan.Zero : start;

            if (stream->nb_frames > 0)
            {
                IsFrameCountProvidedByContainer = true;
                NumberOfFrames = (int)stream->nb_frames;
                FrameCount = NumberOfFrames.Value;
            }
            else
            {
                FrameCount = Duration.ToFrameNumber(stream->avg_frame_rate);
                if (!IsVariableFrameRate)
                {
                    NumberOfFrames = FrameCount;
                }
                else
                {
                    NumberOfFrames = null;
                }
            }
        }

        /// <summary>
        /// Creates the apprioriate type of <see cref="StreamInfo"/> class depending on the kind
        /// of stream passed in <see cref="stream"></see>.
        /// </summary>
        /// <param name="stream">The represented stream.</param>
        /// <param name="owner">The input container.</param>
        internal static unsafe StreamInfo Create(AVStream* stream, InputContainer owner) {
            var codec = stream->codec;
            if (codec->codec_type == AVMediaType.AVMEDIA_TYPE_AUDIO)
                return new AudioStreamInfo(stream, owner);
            if (codec->codec_type == AVMediaType.AVMEDIA_TYPE_VIDEO)
                return new VideoStreamInfo(stream, owner);
            return new StreamInfo(stream, owner);
        }

        /// <summary>
        /// Gets the stream index.
        /// </summary>
        public int Index { get; }

        /// <summary>
        /// Gets the codec name.
        /// </summary>
        public string CodecName { get; }

        /// <summary>
        /// Gets the codec identifier.
        /// </summary>
        public string CodecId { get; }

        /// <summary>
        /// Gets a value indicating whether the <see cref="FrameCount"/> value is know from the multimedia container metadata.
        /// </summary>
        public bool IsFrameCountProvidedByContainer { get; }

        /// <summary>
        /// Gets a value indicating whether the frames in the stream are interlaced.
        /// </summary>
        public bool IsInterlaced { get; }

        /// <summary>
        /// Gets the stream time base.
        /// </summary>
        public AVRational TimeBase { get; }

        /// <summary>
        /// Gets the average frame rate as a <see cref="double"/> value.
        /// </summary>
        public double AvgFrameRate { get; protected set; }

        /// <summary>
        /// Gets the number of frames value from the container metadata, if available (see <see cref="IsFrameCountProvidedByContainer"/>)
        /// Otherwise, it is estimated from the video duration and average frame rate.
        /// This value may not be accurate, e.g. for videos with variable frame rate (see <see cref="VideoStreamInfo.IsVariableFrameRate"/> property).
        /// </summary>
        public int FrameCount { get; }

        /// <summary>
        /// Gets the stream duration.
        /// </summary>
        public TimeSpan Duration { get; }

        /// <summary>
        /// Gets the stream start time. Null if undefined.
        /// </summary>
        public TimeSpan? StartTime { get; }

        /// <summary>
        /// Gets the stream metadata.
        /// </summary>
        public ReadOnlyDictionary<string, string> Metadata { get; }
    }

    /// <summary>
    /// Represents informations about the video stream.
    /// </summary>
    public class VideoStreamInfo : StreamInfo {
        /// <summary>
        /// Initializes a new instance of the <see cref="VideoStreamInfo"/> class.
        /// </summary>
        /// <param name="stream">A generic stream.</param>
        /// <param name="container">The input container.</param>
        internal unsafe VideoStreamInfo(AVStream* stream, InputContainer container)
             : base(stream, container)
        {
            var codec = stream->codec;
            AvgFrameRate = stream->avg_frame_rate.ToDouble();
            IsVariableFrameRate = RealFrameRate.ToDouble() != AvgFrameRate;
            RealFrameRate = stream->r_frame_rate;
            FrameSize = new Size(codec->width, codec->height);
            PixelFormat = codec->pix_fmt.FormatEnum(11);
            AVPixelFormat = codec->pix_fmt;
        }

        /// <summary>
        /// Gets the frame rate as a <see cref="AVRational"/> value.
        /// It is used to calculate timestamps in the internal decoder methods.
        /// </summary>
        public AVRational RealFrameRate { get; }

        /// <summary>
        /// Gets a value indicating whether the video is variable frame rate (VFR).
        /// </summary>
        public bool IsVariableFrameRate { get; }

        /// <summary>
        /// Gets the video frame dimensions.
        /// </summary>
        public Size FrameSize { get; }

        /// <summary>
        /// Gets a lowercase string representing the video pixel format.
        /// </summary>
        public string PixelFormat { get; }

        /// <summary>
        /// Gets the video pixel format.
        /// </summary>
<<<<<<< HEAD
        internal AVPixelFormat AVPixelFormat { get; }
    }
=======
        [Obsolete("Please use \"StreamInfo.NumberOfFrames\" property instead.")]
        public int FrameCount { get; }
>>>>>>> fd90d2d5

    /// <summary>
    /// Represents informations about the audio stream.
    /// </summary>
    public class AudioStreamInfo : StreamInfo {
        /// <summary>
<<<<<<< HEAD
        /// Initializes a new instance of the <see cref="AudioStreamInfo"/> class.
=======
        /// Gets the number of frames value taken from the container metadata or estimated in constant frame rate videos. Returns <see langword="null"/> if not available.
        /// </summary>
        public int? NumberOfFrames { get; }

        /// <summary>
        /// Gets the stream duration.
>>>>>>> fd90d2d5
        /// </summary>
        /// <param name="stream">A generic stream.</param>
        /// <param name="container">The input container.</param>
        internal unsafe AudioStreamInfo(AVStream* stream, InputContainer container)
             : base(stream, container)
        {
            var codec = stream->codec;
            NumChannels = codec->channels;
            SampleRate = codec->sample_rate;
            long num_samples = stream->duration >= 0 ? stream->duration : container.Pointer->duration;
            AvgNumSamplesPerFrame = (int)Math.Round((double)num_samples / FrameCount);
            AvgFrameRate = SampleRate / AvgNumSamplesPerFrame;
            SampleFormat = codec->sample_fmt.FormatEnum(14);
            AvSampleFormat = codec->sample_fmt;
        }

        /// <summary>
        /// Gets the number of audio channels stored in the stream.
        /// </summary>
        public int NumChannels { get; }

        /// <summary>
        /// Gets the number of samples per second of the audio stream.
        /// </summary>
        public int SampleRate { get; }

        /// <summary>
        /// Gets the average number of samples per frame (chunk of samples) calculated from metadata.
        /// It is used to calculate timestamps in the internal decoder methods.
        /// </summary>
<<<<<<< HEAD
        public int AvgNumSamplesPerFrame { get; }

        /// <summary>
        /// Gets a lowercase string representing the audio sample format.
        /// </summary>
        public string SampleFormat { get; }

        /// <summary>
        /// Gets the audio sample format.
        /// </summary>
        internal AVSampleFormat AvSampleFormat { get; }
=======
        internal AVPixelFormat AVPixelFormat { get; }

        /// <summary>
        /// Gets the duration of the stream in the time base units.
        /// </summary>
        internal long DurationRaw { get; }
>>>>>>> fd90d2d5
    }
}<|MERGE_RESOLUTION|>--- conflicted
+++ resolved
@@ -29,11 +29,7 @@
             IsInterlaced = codec->field_order != AVFieldOrder.AV_FIELD_PROGRESSIVE &&
                            codec->field_order != AVFieldOrder.AV_FIELD_UNKNOWN;
             TimeBase = stream->time_base;
-<<<<<<< HEAD
-            Duration = stream->duration >= 0
-                ? stream->duration.ToTimeSpan(stream->time_base)
-                : TimeSpan.FromTicks(container.Pointer->duration * 10);
-=======
+
             RealFrameRate = stream->r_frame_rate;
             AvgFrameRate = stream->avg_frame_rate.ToDouble();
             IsVariableFrameRate = RealFrameRate.ToDouble() != AvgFrameRate;
@@ -49,7 +45,6 @@
                 DurationRaw = Duration.ToTimestamp(TimeBase);
             }
 
->>>>>>> fd90d2d5
             var start = stream->start_time.ToTimeSpan(stream->time_base);
             StartTime = start == TimeSpan.MinValue ? TimeSpan.Zero : start;
 
@@ -128,6 +123,7 @@
         /// Otherwise, it is estimated from the video duration and average frame rate.
         /// This value may not be accurate, e.g. for videos with variable frame rate (see <see cref="VideoStreamInfo.IsVariableFrameRate"/> property).
         /// </summary>
+        [Obsolete("Please use \"StreamInfo.NumberOfFrames\" property instead.")]
         public int FrameCount { get; }
 
         /// <summary>
@@ -144,6 +140,11 @@
         /// Gets the stream metadata.
         /// </summary>
         public ReadOnlyDictionary<string, string> Metadata { get; }
+
+        /// <summary>
+        /// Gets the duration of the stream in the time base units.
+        /// </summary>
+        internal long DurationRaw { get; }
     }
 
     /// <summary>
@@ -191,29 +192,21 @@
         /// <summary>
         /// Gets the video pixel format.
         /// </summary>
-<<<<<<< HEAD
         internal AVPixelFormat AVPixelFormat { get; }
     }
-=======
-        [Obsolete("Please use \"StreamInfo.NumberOfFrames\" property instead.")]
-        public int FrameCount { get; }
->>>>>>> fd90d2d5
 
     /// <summary>
     /// Represents informations about the audio stream.
     /// </summary>
     public class AudioStreamInfo : StreamInfo {
         /// <summary>
-<<<<<<< HEAD
         /// Initializes a new instance of the <see cref="AudioStreamInfo"/> class.
-=======
         /// Gets the number of frames value taken from the container metadata or estimated in constant frame rate videos. Returns <see langword="null"/> if not available.
         /// </summary>
         public int? NumberOfFrames { get; }
 
         /// <summary>
         /// Gets the stream duration.
->>>>>>> fd90d2d5
         /// </summary>
         /// <param name="stream">A generic stream.</param>
         /// <param name="container">The input container.</param>
@@ -244,7 +237,6 @@
         /// Gets the average number of samples per frame (chunk of samples) calculated from metadata.
         /// It is used to calculate timestamps in the internal decoder methods.
         /// </summary>
-<<<<<<< HEAD
         public int AvgNumSamplesPerFrame { get; }
 
         /// <summary>
@@ -256,13 +248,5 @@
         /// Gets the audio sample format.
         /// </summary>
         internal AVSampleFormat AvSampleFormat { get; }
-=======
-        internal AVPixelFormat AVPixelFormat { get; }
-
-        /// <summary>
-        /// Gets the duration of the stream in the time base units.
-        /// </summary>
-        internal long DurationRaw { get; }
->>>>>>> fd90d2d5
     }
 }