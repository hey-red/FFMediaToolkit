--- conflicted
+++ resolved
@@ -25,21 +25,8 @@
         internal VideoStream(Decoder stream, MediaOptions options)
             : base(stream, options, options.VideoSeekThreshold)
         {
-<<<<<<< HEAD
-            OutputFrameSize = options.TargetVideoSize ?? Info.FrameSize;
-
-            if (options.RespectSampleAspectRatio &&
-                Info.SampleAspectRatio.num > 1)
-            {
-                double width = (double)Info.SampleAspectRatio.num / Info.SampleAspectRatio.den * Info.FrameSize.Width;
-                OutputFrameSize = new Size((int)width, Info.FrameSize.Height);
-            }
-
-            converter = new ImageConverter(OutputFrameSize, (AVPixelFormat)options.VideoPixelFormat);
-=======
             outputFrameSize = options.TargetVideoSize ?? Info.FrameSize;
             converter = new ImageConverter(outputFrameSize, (AVPixelFormat)options.VideoPixelFormat, options.FlipVertically);
->>>>>>> 518d0749
 
             FrameStride = ImageData.EstimateStride(outputFrameSize.Width, Options.VideoPixelFormat);
             FrameByteCount = FrameStride * outputFrameSize.Height;
